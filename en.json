--- conflicted
+++ resolved
@@ -121,14 +121,11 @@
   "settings_skiplargefiles": "Skip Large Files (experimental)",
   "settings_skiplargefiles_desc": "Skip files with sizes larger than the threshold. Here 1 MB = 10^6 bytes.",
   "settings_skiplargefiles_notset": "(not set)",
-<<<<<<< HEAD
   "settings_ignorepaths": "Regex Of Paths To Ignore",
   "settings_ignorepaths_desc": "Regex of paths of folders or files to ignore. One regex per line. The path is relative to the vault root without leading slash.",
-=======
   "settings_enablestatusbar_info": "Show Last Successful Sync In Status Bar",
   "settings_enablestatusbar_info_desc": "Show the time of the last successful sync in the status bar.",
   "settings_enablestatusbar_reloadrequired_notice": "Reload the plugin for the changes to take effect.",
->>>>>>> a0c4a6ca
 
   "settings_checkonnectivity": "Check Connectivity",
   "settings_checkonnectivity_desc": "Check connectivity.",
