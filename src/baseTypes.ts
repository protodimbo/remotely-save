--- conflicted
+++ resolved
@@ -86,12 +86,9 @@
   lang?: LangTypeAndAuto;
   logToDB?: boolean;
   skipSizeLargerThan?: number;
-<<<<<<< HEAD
   ignorePaths?: string[];
-=======
-  enableStatusBarInfo: boolean;
+  enableStatusBarInfo?: boolean;
   lastSuccessSync?: number;
->>>>>>> 229f74b5
 
   /**
    * @deprecated
